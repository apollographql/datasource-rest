{
  "name": "@apollo/datasource-rest",
  "private": true,
<<<<<<< HEAD
  "description": "A REST data source for Apollo Server",
=======
  "description": "REST DataSource for Apollo Server v4",
>>>>>>> e368f7a9
  "version": "3.0.0",
  "author": "Apollo <packages@apollographql.com>",
  "license": "MIT",
  "repository": {
    "type": "git",
    "url": "https://github.com/apollographql/datasource-rest"
  },
  "homepage": "https://github.com/apollographql/datasource-rest#readme",
  "bugs": {
    "url": "https://github.com/apollographql/datasource-rest/issues"
  },
  "main": "dist/index.js",
  "types": "dist/index.d.ts",
  "engines": {
    "node": ">=14.0"
  },
  "scripts": {
    "build": "tsc --build tsconfig.build.json",
    "clean": "git clean -dfqX",
    "install-with-npm-8.5": "npm i -g npm@^8.5.0 && npm i",
    "postinstall": "npm run build",
    "prettier-check": "prettier --check .",
    "prettier-fix": "prettier --write .",
    "publish-changeset": "changeset publish",
    "spell-check": "cspell lint '**' --no-progress || (echo 'Add any real words to cspell-dict.txt.'; exit 1)",
    "test": "jest",
    "test:ci": "jest --coverage --ci --maxWorkers=2 --reporters=default --reporters=jest-junit",
    "watch": "tsc --build --watch"
  },
  "devDependencies": {
    "@apollo/server": "4.0.0-alpha.2",
    "@apollo/utils.withrequired": "^1.0.0",
    "@changesets/changelog-github": "0.4.6",
    "@changesets/cli": "2.24.1",
    "@types/http-cache-semantics": "4.0.1",
    "@types/jest": "28.1.6",
    "@types/node": "14.18.23",
    "cspell": "6.5.0",
    "graphql": "16.5.0",
    "jest": "28.1.3",
    "jest-junit": "14.0.0",
    "nock": "13.2.9",
    "prettier": "2.7.1",
    "ts-jest": "28.0.7",
    "ts-node": "10.9.1",
    "typescript": "4.7.4"
  },
  "dependencies": {
    "@apollo/utils.fetcher": "^1.0.0",
    "@apollo/utils.keyvaluecache": "1.0.1",
    "http-cache-semantics": "^4.1.0",
    "node-fetch": "^2.6.7"
  },
  "peerDependencies": {
    "graphql": "^16.5.0"
  },
  "volta": {
    "node": "16.16.0",
    "npm": "8.15.1"
  }
}<|MERGE_RESOLUTION|>--- conflicted
+++ resolved
@@ -1,11 +1,7 @@
 {
   "name": "@apollo/datasource-rest",
   "private": true,
-<<<<<<< HEAD
-  "description": "A REST data source for Apollo Server",
-=======
   "description": "REST DataSource for Apollo Server v4",
->>>>>>> e368f7a9
   "version": "3.0.0",
   "author": "Apollo <packages@apollographql.com>",
   "license": "MIT",

--- conflicted
+++ resolved
@@ -2,11 +2,7 @@
 
 orbs:
   node: circleci/node@5.2.0
-<<<<<<< HEAD
-  secops: apollo/circleci-secops-orb@2.0.6
-=======
   secops: apollo/circleci-secops-orb@2.0.7
->>>>>>> 7b94a4a1
 
 commands:
   install-volta:
